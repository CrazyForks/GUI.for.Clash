--- conflicted
+++ resolved
@@ -44,13 +44,12 @@
   }, obj)
 }
 
-<<<<<<< HEAD
 export const getUserAgent = () => {
   const appSettings = useAppSettingsStore()
   return appSettings.app.userAgent || APP_TITLE + '/' + APP_VERSION
-=======
+}
+
 export const setIntervalImmediately = (func: () => void, interval: number) => {
   func()
   return setInterval(func, interval)
->>>>>>> e852b53a
 }