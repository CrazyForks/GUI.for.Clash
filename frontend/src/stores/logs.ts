import { computed, ref } from 'vue'
import { defineStore } from 'pinia'

import { formatDate } from '@/utils'
import { useMessage } from '@/hooks'

const MAX_LINES = 9000

type TaskLogType = {
  name: string
  startTime: number
  endTime: number
  result: string[]
}

export const useLogsStore = defineStore('logs', () => {
  const kernelLogs = ref<string[]>([])
  const scheduledtasksLogs = ref<TaskLogType[]>([])
  const { message } = useMessage()

  const regExp = /time="([^"]*)" level=([^ ]*) msg="([^"]*)"/
  const recordKernelLog = (msg: string) => {
    const match = msg.match(regExp)
<<<<<<< HEAD
    if (msg.includes('level=error')) {
=======
    if (msg.includes('level=error') || msg.includes('Parse config error')) {
>>>>>>> 7541dad7
      message.error(msg)
    }
    if (match) {
      kernelLogs.value.unshift(formatDate(match[1], 'YYYY-MM-DD HH:mm:ss') + ' ' + match[3])
    } else {
      kernelLogs.value.unshift(msg)
    }
    if (kernelLogs.value.length > MAX_LINES) {
      kernelLogs.value.pop()
    }
  }

  const recordScheduledTasksLog = (log: TaskLogType) => scheduledtasksLogs.value.unshift(log)

  const isTasksLogEmpty = computed(() => scheduledtasksLogs.value.length === 0)

  const isEmpty = computed(() => kernelLogs.value.length === 0)

  const clearKernelLog = () => kernelLogs.value.splice(0)

  return {
    recordKernelLog,
    clearKernelLog,
    kernelLogs,
    isEmpty,
    scheduledtasksLogs,
    isTasksLogEmpty,
    recordScheduledTasksLog
  }
})<|MERGE_RESOLUTION|>--- conflicted
+++ resolved
@@ -21,11 +21,7 @@
   const regExp = /time="([^"]*)" level=([^ ]*) msg="([^"]*)"/
   const recordKernelLog = (msg: string) => {
     const match = msg.match(regExp)
-<<<<<<< HEAD
-    if (msg.includes('level=error')) {
-=======
     if (msg.includes('level=error') || msg.includes('Parse config error')) {
->>>>>>> 7541dad7
       message.error(msg)
     }
     if (match) {
